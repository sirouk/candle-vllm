--- conflicted
+++ resolved
@@ -20,11 +20,7 @@
 | Model ID | Model Type | Supported | Speed (A100, BF16)
 |--|--|--|--|
 | #1 | **LLAMA/LLAMA2/LLaMa3** |✅|74 tks/s (7B)|
-<<<<<<< HEAD
 | #2 | **Mistral** |✅|70 tks/s (7B)|
-=======
-| #2 | **Mistral** |✅|TBD|
->>>>>>> 5d620545
 | #3 | **Phi (v1, v1.5, v2)** |✅|97 tks/s (2.7B, F32+BF16)|
 | #4 | **Phi-3 （3.8B, 7B）** |✅|107 tks/s (3.8B)|
 | #5 | Yi |TBD|TBD|
